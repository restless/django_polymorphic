--- conflicted
+++ resolved
@@ -262,24 +262,6 @@
     """
     The test suite
     """
-<<<<<<< HEAD
-    def test_diamond_inheritance(self):
-        if django.VERSION[:2] > (1, 6):
-            print('')
-            print("# Django 1.7 doesn't allow multiple inheritance when two id fields exist. https://docs.djangoproject.com/en/dev/topics/db/models/#multiple-inheritance")
-
-        # Django diamond problem
-        # https://code.djangoproject.com/ticket/10808
-        o1 = DiamondXY.objects.create(field_b='b', field_x='x', field_y='y')
-        o2 = DiamondXY.objects.get()
-
-        if o2.field_b != 'b':
-            print('')
-            print('# known django model inheritance diamond problem detected')
-            print('DiamondXY fields 1: field_b "{0}", field_x "{1}", field_y "{2}"'.format(o1.field_b, o1.field_x, o1.field_y))
-            print('DiamondXY fields 2: field_b "{0}", field_x "{1}", field_y "{2}"'.format(o2.field_b, o2.field_x, o2.field_y))
-=======
->>>>>>> fd24863d
 
     def test_annotate_aggregate_order(self):
         # create a blog of type BlogA
